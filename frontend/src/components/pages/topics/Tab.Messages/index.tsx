/**
 * Copyright 2022 Redpanda Data, Inc.
 *
 * Use of this software is governed by the Business Source License
 * included in the file https://github.com/redpanda-data/redpanda/blob/dev/licenses/bsl.md
 *
 * As of the Change Date specified in that file, in accordance with
 * the Business Source License, use of this software will be governed
 * by the Apache License, Version 2.0
 */

import { ClockCircleOutlined, DeleteOutlined, DownloadOutlined, SettingOutlined } from '@ant-design/icons';
import { DownloadIcon, KebabHorizontalIcon, PlusIcon, SkipIcon, SyncIcon, XCircleIcon } from '@primer/octicons-react';
import { DatePicker, Radio } from 'antd';
import { SortOrder } from 'antd/lib/table/interface';
import { action, autorun, computed, IReactionDisposer, makeObservable, observable, transaction, untracked } from 'mobx';
import { observer } from 'mobx-react';
import * as moment from 'moment';
import React, { Component, FC, ReactNode } from 'react';
import FilterEditor from './Editor';
import filterExample1 from '../../../../assets/filter-example-1.png';
import filterExample2 from '../../../../assets/filter-example-2.png';
import { api } from '../../../../state/backendApi';
import { CompressionType, compressionTypeToNum, EncodingType, Payload, PublishRecord, Topic, TopicAction, TopicMessage } from '../../../../state/restInterfaces';
import { Feature, isSupported } from '../../../../state/supportedFeatures';
import { ColumnList, FilterEntry, PartitionOffsetOrigin, PreviewTagV2, TimestampDisplayFormat } from '../../../../state/ui';
import { uiState } from '../../../../state/uiState';
import { AnimatePresence, animProps_span_messagesStatus, MotionSpan } from '../../../../utils/animationProps';
import '../../../../utils/arrayExtensions';
import { IsDev } from '../../../../utils/env';
import { FilterableDataSource } from '../../../../utils/filterableDataSource';
import { sanitizeString, wrapFilterFragment } from '../../../../utils/filterHelper';
import { toJson } from '../../../../utils/jsonUtils';
import { editQuery } from '../../../../utils/queryHelper';
import { Ellipsis, Label, navigatorClipboardErrorHandler, numberToThousandsString, OptionGroup, StatusIndicator, TimestampDisplay, toSafeString } from '../../../../utils/tsxUtils';
import { cullText, encodeBase64, prettyBytes, prettyMilliseconds, titleCase } from '../../../../utils/utils';
import { range } from '../../../misc/common';
import { KowlJsonView } from '../../../misc/KowlJsonView';
import DeleteRecordsModal from '../DeleteRecordsModal/DeleteRecordsModal';
import { PublishMessageModalProps, PublishMessagesModalContent } from '../PublishMessagesModal/PublishMessagesModal';
import { getPreviewTags, PreviewSettings } from './PreviewSettings';
import styles from './styles.module.scss';
import createAutoModal from '../../../../utils/createAutoModal';
import { CollapsedFieldProps } from '@textea/json-viewer';
import { Alert, AlertIcon, Box, Button, Code, DataTable, Empty, Flex, Input, InputGroup, Link, Menu, MenuButton, MenuItem, MenuList, Modal, ModalBody, ModalCloseButton, ModalContent, ModalFooter, ModalHeader, ModalOverlay, Popover, SearchField, Select, Switch, Tabs as RpTabs, Tag, TagCloseButton, TagLabel, Text, Tooltip, useToast, VStack } from '@redpanda-data/ui';
import { MdExpandMore } from 'react-icons/md';
import { SingleSelect } from '../../../misc/Select';
import { isServerless } from '../../../../config';
import { Link as ReactRouterLink } from 'react-router-dom';
import { ColumnDef } from '@tanstack/react-table';
import { CogIcon } from '@heroicons/react/solid';

interface TopicMessageViewProps {
    topic: Topic;
    refreshTopicData: (force: boolean) => void;
}

/*
    TODO:
        - when the user has entered a specific offset, we should prevent selecting 'all' partitions, as that wouldn't make any sense.
        - add back summary of quick search  <this.FilterSummary />
*/

const getStringValue = (value: string | TopicMessage): string => typeof value === 'string' ? value : JSON.stringify(value, null, 4)

const CopyDropdown: FC<{ record: TopicMessage, onSaveToFile: Function }> = ({ record, onSaveToFile }) => {
    const toast = useToast()
    return (
        <Menu>
            <MenuButton as={Button} variant="link" className="iconButton">
                <KebabHorizontalIcon />
            </MenuButton>
            <MenuList>
                <MenuItem disabled={record.key.isPayloadNull} onClick={() => {
                    navigator.clipboard.writeText(getStringValue(record)).then(() => {
                        toast({
                            status: 'success',
                            description: 'Key copied to clipboard'
                        })
                    }).catch(navigatorClipboardErrorHandler)
                }}>
                    Copy Key
                </MenuItem>
                <MenuItem disabled={record.value.isPayloadNull} onClick={() => {
                    navigator.clipboard.writeText(getStringValue(record)).then(() => {
                        toast({
                            status: 'success',
                            description: 'Value copied to clipboard'
                        })
                    }).catch(navigatorClipboardErrorHandler)
                }}>
                    Copy Value
                </MenuItem>
                <MenuItem onClick={() => {
                    navigator.clipboard.writeText(record.timestamp.toString()).then(() => {
                        toast({
                            status: 'success',
                            description: 'Epoch Timestamp copied to clipboard'
                        })
                    }).catch(navigatorClipboardErrorHandler)
                }}>
                    Copy Epoch Timestamp
                </MenuItem>
                <MenuItem onClick={() => onSaveToFile()}>
                    Save to File
                </MenuItem>
            </MenuList>
        </Menu>
    );
};


@observer
export class TopicMessageView extends Component<TopicMessageViewProps> {
    @observable previewDisplay: string[] = [];
    // @observable allCurrentKeys: string[];

    @observable showColumnSettings = false;

    @observable fetchError = null as any | null;

    messageSource = new FilterableDataSource<TopicMessage>(() => api.messages, this.isFilterMatch, 16);

    autoSearchReaction: IReactionDisposer | null = null;
    quickSearchReaction: IReactionDisposer | null = null;

    currentSearchRun: string | null = null;

    @observable downloadMessages: TopicMessage[] | null;
    @observable expandedKeys: React.Key[] = [];

    @observable deleteRecordsModalVisible = false;
    @observable deleteRecordsModalAlive = false;

    PublishRecordsModal;
    showPublishRecordsModal;

    constructor(props: TopicMessageViewProps) {
        super(props);
        this.executeMessageSearch = this.executeMessageSearch.bind(this); // needed because we must pass the function directly as 'submit' prop

        const m = createPublishRecordsModal(this);
        this.PublishRecordsModal = m.Component;
        this.showPublishRecordsModal = m.show;

        makeObservable(this);
    }

    componentDidMount() {
        // unpack query parameters (if any)
        const searchParams = uiState.topicSettings.searchParams;
        const query = new URLSearchParams(window.location.search);
        // console.debug("parsing query: " + toJson(query));
        if (query.has('p')) searchParams.partitionID = Number(query.get('p'));
        if (query.has('s')) searchParams.maxResults = Number(query.get('s'));
        if (query.has('o')) {
            searchParams.startOffset = Number(query.get('o'));
            searchParams.offsetOrigin = (searchParams.startOffset >= 0) ? PartitionOffsetOrigin.Custom : searchParams.startOffset;
        }
        if (query.has('q')) uiState.topicSettings.quickSearch = String(query.get('q'));

        // Auto search when parameters change
        this.autoSearchReaction = autorun(() => this.searchFunc('auto'), { delay: 100, name: 'auto search when parameters change' });

        // Quick search -> url
        this.quickSearchReaction = autorun(() => {
            editQuery(query => {
                if (uiState.topicSettings.quickSearch)
                    query['q'] = uiState.topicSettings.quickSearch;
                else
                    query['q'] = undefined;
            });
        }, { name: 'update query string' });

        this.messageSource.filterText = uiState.topicSettings.quickSearch;
    }
    componentWillUnmount() {
        this.messageSource.dispose();
        if (this.autoSearchReaction)
            this.autoSearchReaction();
        if (this.quickSearchReaction)
            this.quickSearchReaction();
    }

    render() {
        return <>
            <this.SearchControlsBar/>
            {/* Message Table (or error display) */}
            {this.fetchError
                ? <Alert status="error" my={2} gap={4}>
                    <AlertIcon />
                    <div>Backend API Error</div>
                    <Flex flexDirection="column" gap={2}>
                        <Text as="span">Please check and modify the request before resubmitting.</Text>
                        <Code>{((this.fetchError as Error).message ?? String(this.fetchError))}</Code>
                        <Box>
                            <Button onClick={() => this.executeMessageSearch()}>
                                Retry Search
                            </Button>
                        </Box>
                    </Flex>
                </Alert>
                : <>
                    <this.MessageTable />
                </>
            }

            {
                this.deleteRecordsModalAlive
                && (
                    <DeleteRecordsModal
                        topic={this.props.topic}
                        visible={this.deleteRecordsModalVisible}
                        onCancel={() => this.deleteRecordsModalVisible = false}
                        onFinish={() => {
                            this.deleteRecordsModalVisible = false;
                            this.props.refreshTopicData(true);
                            this.searchFunc('auto');
                        }}
                        afterClose={() => this.deleteRecordsModalAlive = false}
                    />
                )
            }

            <this.PublishRecordsModal />
        </>;
    }
    SearchControlsBar = observer(() => {
        const searchParams = uiState.topicSettings.searchParams;
        const topic = this.props.topic;
        const spaceStyle = { marginRight: '16px', marginTop: '12px' };
        const canUseFilters = (api.topicPermissions.get(topic.topicName)?.canUseSearchFilters ?? true) && !isServerless();

        const isCompacted = this.props.topic.cleanupPolicy.includes('compact');

        const startOffsetOptions = [
            { value: PartitionOffsetOrigin.End, label: 'Newest' },
            { value: PartitionOffsetOrigin.EndMinusResults, label: 'Newest - ' + String(searchParams.maxResults) },
            { value: PartitionOffsetOrigin.Start, label: 'Oldest' },
            { value: PartitionOffsetOrigin.Custom, label: 'Custom' },
            { value: PartitionOffsetOrigin.Timestamp, label: 'Timestamp' }
        ];

        return (
            <React.Fragment>
                <div style={{ margin: '0 1px', marginBottom: '12px', display: 'flex', flexWrap: 'wrap', alignItems: 'flex-end', position: 'relative', zIndex: 2 }}>
                    {/* Search Settings*/}
                    <Label text="Partition" style={{ ...spaceStyle, minWidth: '9em' }}>
                        <SingleSelect<number>
                            value={searchParams.partitionID}
                            onChange={c => (searchParams.partitionID = c)}
                            // style={{ width: '9em' }}
                            options={[{ value: -1, label: 'All' }].concat(range(0, topic.partitionCount).map(i => ({ value: i, label: String(i) })))}
                        />
                    </Label>
                    <Label text="Start Offset" style={{ ...spaceStyle }}>
                        <InputGroup>
                            <SingleSelect<PartitionOffsetOrigin> value={searchParams.offsetOrigin} onChange={e => (searchParams.offsetOrigin = e)} options={startOffsetOptions} />
                            {searchParams.offsetOrigin == PartitionOffsetOrigin.Custom && <Input style={{ width: '7.5em' }} maxLength={20} value={searchParams.startOffset} onChange={e => (searchParams.startOffset = +e.target.value)} isDisabled={searchParams.offsetOrigin != PartitionOffsetOrigin.Custom} />}
                            {searchParams.offsetOrigin == PartitionOffsetOrigin.Timestamp && <StartOffsetDateTimePicker />}
                        </InputGroup>
                    </Label>
                    <Label text="Max Results" style={{ ...spaceStyle, minWidth: '9em' }}>
                        <SingleSelect<number> value={searchParams.maxResults} onChange={c => (searchParams.maxResults = c)} options={[1, 3, 5, 10, 20, 50, 100, 200, 500].map(i => ({ value: i }))} />
                    </Label>

                    {!isServerless() && (
                        <Label text="Filter" style={{ ...spaceStyle }}>
                            <div style={{ height: '32px', paddingTop: '4px' }}>
                                <Tooltip label="You don't have permissions to use search filters in this topic" isDisabled={canUseFilters} placement="top" hasArrow>
                                    <Switch size="lg" isChecked={searchParams.filtersEnabled && canUseFilters} onChange={v => (searchParams.filtersEnabled = v.target.checked)} isDisabled={!canUseFilters} />
                                </Tooltip>
                            </div>
                        </Label>
                    )}

                    {/* Refresh Button */}
                    <Label text="" style={{ ...spaceStyle }}>
                        <div style={{ display: 'flex' }}>
                            <AnimatePresence>
                                {api.messageSearchPhase == null && (
                                    <MotionSpan identityKey="btnRefresh" overrideAnimProps={animProps_span_messagesStatus}>
                                        <Tooltip label="Repeat current search" placement="top" hasArrow>
                                            <Button variant="outline" onClick={() => this.searchFunc('manual')}>
                                                <SyncIcon size={16} />
                                            </Button>
                                        </Tooltip>
                                    </MotionSpan>
                                )}
                                {api.messageSearchPhase != null && (
                                    <MotionSpan identityKey="btnCancelSearch" overrideAnimProps={animProps_span_messagesStatus}>
                                        <Tooltip label="Stop searching" placement="top" hasArrow>
                                            <Button variant="solid" colorScheme="red" onClick={() => api.stopMessageSearch()} style={{ padding: 0, width: '48px' }}>
                                                <XCircleIcon size={20} />
                                            </Button>
                                        </Tooltip>
                                    </MotionSpan>
                                )}
                            </AnimatePresence>
                        </div>
                    </Label>

                    {/* Topic Actions */}
                    <div className={styles.topicActionsWrapper}>
                        <Menu>
                            <MenuButton as={Button} rightIcon={<MdExpandMore size="1.5rem" />} variant="outline">
                                Actions
                            </MenuButton>
                            <MenuList>
                                <MenuItem
                                    onClick={() => this.showPublishRecordsModal({ topicName: this.props.topic.topicName })}
                                >
                                    Publish Message
                                </MenuItem>
                                {DeleteRecordsMenuItem('2', isCompacted, topic.allowedActions ?? [], () => (this.deleteRecordsModalAlive = this.deleteRecordsModalVisible = true))}
                            </MenuList>
                        </Menu>
                    </div>

                    {/* Quick Search */}
                    <Box>
                        <SearchField width="230px" marginLeft="6" searchText={this.fetchError == null ? uiState.topicSettings.quickSearch : ''} setSearchText={x => (uiState.topicSettings.quickSearch = x)} />
                    </Box>

                    {/* Search Progress Indicator: "Consuming Messages 30/30" */}
                    {Boolean(api.messageSearchPhase && api.messageSearchPhase.length > 0) &&
                        <StatusIndicator
                            identityKey="messageSearch"
                            fillFactor={(api.messages?.length ?? 0) / searchParams.maxResults}
                            statusText={api.messageSearchPhase!}
                            progressText={`${api.messages?.length ?? 0} / ${searchParams.maxResults}`}
                            bytesConsumed={searchParams.filtersEnabled ? prettyBytes(api.messagesBytesConsumed) : undefined}
                            messagesConsumed={searchParams.filtersEnabled ? String(api.messagesTotalConsumed) : undefined}
                        />
                    }

                    {/*
                api.MessageSearchPhase && api.MessageSearchPhase.length > 0 && searchParams.filters.length>0 &&
                    <StatusIndicator
                        identityKey='messageSearch'
                        fillFactor={(api.Messages?.length ?? 0) / searchParams.maxResults}
                        statusText={api.MessageSearchPhase}
                        progressText={`${api.Messages?.length ?? 0} / ${searchParams.maxResults}`}
                        bytesConsumed={searchParams.filtersEnabled ? prettyBytes(api.MessagesBytesConsumed) : undefined}
                        messagesConsumed={searchParams.filtersEnabled ? String(api.MessagesTotalConsumed) : undefined}
                    />
                    */}

                    {/* Filter Tags */}
                    {searchParams.filtersEnabled && (
                        <div style={{ paddingTop: '1em', width: '100%' }}>
                            <MessageSearchFilterBar />
                        </div>
                    )}
                </div>
            </React.Fragment>
        );
    });

    searchFunc = (source: 'auto' | 'manual') => {
        // need to do this first, so we trigger mobx
        const params = uiState.topicSettings.searchParams;
        const searchParams = String(params.offsetOrigin) + params.maxResults + params.partitionID + params.startOffset + params.startTimestamp;

        if (this.currentSearchRun) {
            if (IsDev) console.warn(`searchFunc: function already in progress (trigger:${source})`);
            return;
        }

        const phase = untracked(() => api.messageSearchPhase);
        if (phase) {
            if (IsDev) console.warn(`searchFunc: previous search still in progress (trigger:${source}, phase:${phase})`);
            return;
        }

        try {
            this.currentSearchRun = searchParams;

            if (this.fetchError == null)
                untracked(() => this.executeMessageSearch());
        } catch (error) {
            console.error(error);
        } finally {
            this.currentSearchRun = null;
        }
    };

    cancelSearch = () => api.stopMessageSearch();

    isFilterMatch(str: string, m: TopicMessage) {
        str = uiState.topicSettings.quickSearch.toLowerCase();
        if (m.offset.toString().toLowerCase().includes(str)) return true;
        if (m.keyJson && m.keyJson.toLowerCase().includes(str)) return true;
        if (m.valueJson && m.valueJson.toLowerCase().includes(str)) return true;
        return false;
    }

    @computed
    get activePreviewTags(): PreviewTagV2[] {
        return uiState.topicSettings.previewTags.filter(t => t.isActive);
    }

    MessageTable = observer(() => {

        const [showPreviewSettings, setShowPreviewSettings] = React.useState(false);

        const previewButton = <>
            <span style={{ display: 'inline-flex', alignItems: 'center', height: 0, marginLeft: '4px' }}>
                <Button variant="outline" size="sm" className="hoverBorder" onClick={() => setShowPreviewSettings(true)} bg="transparent" px="2" lineHeight="0" height="22px" transform="translateY(2px)">
                    <SettingOutlined style={{ fontSize: '1rem' }} />
                    <span style={{ marginLeft: '.3em' }}>Preview</span>
                    {(() => {
                        const count = uiState.topicSettings.previewTags.sum(t => t.isActive ? 1 : 0);
                        if (count > 0)
                            return <span style={{ marginLeft: '.3em' }}>(<b>{count} active</b>)</span>;
                        return <></>;
                    })()}
                </Button>
            </span>
        </>;



        const tsFormat = uiState.topicSettings.previewTimestamps;
        const hasKeyTags = uiState.topicSettings.previewTags.count(x => x.isActive && x.searchInMessageKey) > 0;

<<<<<<< HEAD
        const dataTableColumns: Record<string, ColumnDef<TopicMessage>> = {
            offset: {
                header: 'Offset',
                accessorKey: 'offset',
                cell: ({row: {original: {offset}}}) => numberToThousandsString(offset)
=======
        const columns: ColumnProps<TopicMessage>[] = [
            { width: 1, title: 'Offset', dataIndex: 'offset', sorter: sortField('offset'), defaultSortOrder: 'descend', render: (t: number) => numberToThousandsString(t) },
            { width: 1, title: 'Partition', dataIndex: 'partitionID', sorter: sortField('partitionID'), },
            { width: 1, title: 'Timestamp', dataIndex: 'timestamp', sorter: sortField('timestamp'), render: (t: number) => <TimestampDisplay unixEpochMillisecond={t} format={tsFormat} /> },
            {
                width: hasKeyTags ? '30%' : 1, title: 'Key', dataIndex: 'key',
                render: (_, r) => <MessageKeyPreview msg={r} previewFields={() => this.activePreviewTags} />,
                sorter: this.keySorter
>>>>>>> 6aea8899
            },
            partitionID: {
                header: 'Partition',
                accessorKey: 'partitionID',
            },
            timestamp: {
                header: 'Timestamp',
                accessorKey: 'timestamp',
                cell: ({row: {original: {timestamp}}}) => <TimestampDisplay unixEpochSecond={timestamp} format={tsFormat}/>,
            },
            key: {
                header: 'Key',
                size: hasKeyTags ? 300 : 1,
                accessorKey: 'key',
                cell: ({row: {original}}) => <MessageKeyPreview msg={original} previewFields={() => this.activePreviewTags}/>,
            },
            value: {
                header: () => <span>Value {previewButton}</span>,
                accessorKey: 'value',
                cell: ({row: {original}}) => <MessagePreview msg={original} previewFields={() => this.activePreviewTags} isCompactTopic={this.props.topic.cleanupPolicy.includes('compact')}/>
            },
        }

        const newColumns: ColumnDef<TopicMessage>[] = []

        uiState.topicSettings.previewColumnFields.forEach(field => {
            if(dataTableColumns[field.dataIndex]) {
                newColumns.push(dataTableColumns[field.dataIndex])
            }
        })

        // set first column to span most of the space
        if(newColumns.length > 0) {
            newColumns[newColumns.length - 1].size = Infinity;
        }

        newColumns.push({
            header: () => <button onClick={() => {
                this.showColumnSettings = true
            }}><CogIcon style={{width: 20}}/>
            </button>,
            id: 'action',
            size: 0,
            cell: ({row: {original}}) => <CopyDropdown record={original} onSaveToFile={() => this.downloadMessages = [original]}/>,
        })

        return <>
            <DataTable<TopicMessage>
                size="md"
                data={this.messageSource.data}
                emptyText="No messages"
                columns={newColumns}
                showPagination
                subComponent={({row: {original}}) => renderExpandedMessage(original)}
            />
            <Button variant="outline" style={{marginTop: '4px', marginLeft: '-2px'}}
                    onClick={() => {
                        this.downloadMessages = api.messages;
                    }}
                    isDisabled={!api.messages || api.messages.length == 0}
            >
                <span style={{paddingRight: '4px'}}><DownloadIcon/></span>
                Save Messages
            </Button>

            <SaveMessagesDialog messages={this.downloadMessages} onClose={() => this.downloadMessages = null}/>

            {
                (this.messageSource?.data?.length > 0) &&
                <PreviewSettings getShowDialog={() => showPreviewSettings} setShowDialog={s => setShowPreviewSettings(s)}/>
            }

            <ColumnSettings getShowDialog={() => this.showColumnSettings} setShowDialog={s => this.showColumnSettings = s}/>
        </>;
    });



    @action toggleRecordExpand(r: TopicMessage) {
        const key = r.offset + ' ' + r.partitionID + r.timestamp;
        // try collapsing it, removeAll returns the number of matches
        const removed = this.expandedKeys.removeAll(x => x == key);
        if (removed == 0) // wasn't expanded, so expand it now
            this.expandedKeys.push(key);
    }

    keySorter(a: TopicMessage, b: TopicMessage, _sortOrder?: SortOrder): number {
        const ta = String(a.key) ?? '';
        const tb = String(b.key) ?? '';
        return ta.localeCompare(tb);
    }

    async executeMessageSearch(): Promise<void> {
        const searchParams = uiState.topicSettings.searchParams;
        const canUseFilters = (api.topicPermissions.get(this.props.topic.topicName)?.canUseSearchFilters ?? true) && !isServerless();

        if (searchParams.offsetOrigin != PartitionOffsetOrigin.Custom)
            searchParams.startOffset = searchParams.offsetOrigin;

        editQuery(query => {
            query['p'] = String(searchParams.partitionID); // p = partition
            query['s'] = String(searchParams.maxResults); // s = size
            query['o'] = String(searchParams.startOffset); // o = offset
        });

        let filterCode: string = '';
        if (searchParams.filtersEnabled && canUseFilters) {
            const functionNames: string[] = [];
            const functions: string[] = [];

            searchParams.filters.filter(e => e.isActive && e.code && e.transpiledCode).forEach(e => {
                const name = `filter${functionNames.length + 1}`;
                functionNames.push(name);
                functions.push(`function ${name}() {
                    ${wrapFilterFragment(e.transpiledCode)}
                }`);
            });

            if (functions.length > 0) {
                filterCode = functions.join('\n\n') + '\n\n'
                    + `return ${functionNames.map(f => f + '()').join(' && ')}`;
                if (IsDev) console.log(`constructed filter code (${functions.length} functions)`, '\n\n' + filterCode);
            }
        }

        const request = {
            topicName: this.props.topic.topicName,
            partitionId: searchParams.partitionID,
            startOffset: searchParams.startOffset,
            startTimestamp: searchParams.startTimestamp,
            maxResults: searchParams.maxResults,
            filterInterpreterCode: encodeBase64(sanitizeString(filterCode)),
        };

        // if (typeof searchParams.startTimestamp != 'number' || searchParams.startTimestamp == 0)
        //     console.error("startTimestamp is not valid", { request: request, searchParams: searchParams });

        transaction(async () => {
            try {
                this.fetchError = null;
                api.startMessageSearch(request);
            } catch (error: any) {
                console.error('error in searchTopicMessages: ' + ((error as Error).message ?? String(error)));
                this.fetchError = error;
            }
        });

    }

    empty = () => {
        const searchParams = uiState.topicSettings.searchParams;
        const filterCount = searchParams.filtersEnabled ? searchParams.filters.filter(x => x.isActive).length : 0;

        const hints: JSX.Element[] = [];
        if (filterCount > 0)
            hints.push(<>There are <b>{filterCount} filters</b> in use by the current search. Keep in mind that messages must pass <b>every</b> filter when using more than one filter at the same time.</>);
        if (searchParams.startOffset == PartitionOffsetOrigin.End)
            hints.push(<><b>Start offset</b> is set to "Newest". Make sure messages are being sent to the topic.</>);

        const hintBox = hints.length ? <ul className={styles.noMessagesHint}>
            {hints.map((x, i) => <li key={i}>{x}</li>)}
        </ul> : null;

        return (
            <VStack gap={4}>
                <Empty description="No messages" />
                {hintBox}
            </VStack>
        );
    };
}

@observer
class SaveMessagesDialog extends Component<{ messages: TopicMessage[] | null, onClose: () => void; }> {
    @observable isOpen = false;
    @observable format = 'json' as 'json' | 'csv';

    radioStyle = { display: 'block', lineHeight: '30px' };

    constructor(p: any) {
        super(p);
        makeObservable(this);
    }

    render() {
        const { messages, onClose } = this.props;
        const count = (messages?.length ?? 0);
        const title = count > 1 ? 'Save Messages' : 'Save Message';

        // Keep dialog open after closing it, so it can play its closing animation
        if (count > 0 && !this.isOpen) setTimeout(() => this.isOpen = true);
        if (this.isOpen && count == 0) setTimeout(() => this.isOpen = false);


        return (
            <Modal isOpen={count > 0} onClose={onClose}>
                <ModalOverlay />
                <ModalContent minW="2xl">
                    <ModalHeader>{title}</ModalHeader>
                    <ModalBody>
                        <div>Select the format in which you want to save {count == 1 ? 'the message' : 'all messages'}</div>
                        <Radio.Group value={this.format} onChange={e => this.format = e.target.value}>
                            <Radio value="json" style={this.radioStyle}>JSON</Radio>
                            <Radio value="csv" disabled={true} style={this.radioStyle}>CSV</Radio>
                        </Radio.Group>
                    </ModalBody>
                    <ModalFooter gap={2}>
                        <Button variant="outline" colorScheme="red" onClick={onClose}>Cancel</Button>
                        <Button variant="solid" onClick={() => this.saveMessages()}>Save Messages</Button>
                    </ModalFooter>
                </ModalContent>
            </Modal>
        )
    }

    saveMessages() {
        const cleanMessages = this.cleanMessages(this.props.messages ?? []);

        const json = toJson(cleanMessages, 4);

        const link = document.createElement('a');
        const file = new Blob([json], { type: 'application/json' });
        link.href = URL.createObjectURL(file);
        link.download = 'messages.json';
        document.body.appendChild(link); // required in firefox
        link.click();

        this.props.onClose();
    }

    cleanMessages(messages: TopicMessage[]): any[] {
        const ar: any[] = [];

        // create a copy of each message, omitting properties that don't make
        // sense for the user, like 'size' or caching properties like 'keyJson'.

        const cleanPayload = function (p: Payload): Payload {
            if (!p) return undefined as any;
            return {
                payload: p.payload,
                encoding: p.encoding,
                schemaId: p.schemaId,
            } as any as Payload;
        };

        for (const src of messages) {
            const msg = {} as Partial<typeof src>;

            msg.partitionID = src.partitionID;
            msg.offset = src.offset;
            msg.timestamp = src.timestamp;
            msg.compression = src.compression;
            msg.isTransactional = src.isTransactional;

            msg.headers = src.headers.map(h => ({
                key: h.key,
                value: cleanPayload(h.value),
            }));

            msg.key = cleanPayload(src.key);
            msg.value = cleanPayload(src.value);

            ar.push(msg);
        }

        return ar;
    }
}


@observer
class MessageKeyPreview extends Component<{ msg: TopicMessage, previewFields: () => PreviewTagV2[]; }> {
    render() {
        const msg = this.props.msg;
        const key = msg.key;

        const isPrimitive =
            typeof key.payload === 'string' ||
            typeof key.payload === 'number' ||
            typeof key.payload === 'boolean';
        try {
            if (key.isPayloadNull)
                return renderEmptyIcon('Key is null');
            if (key.payload == null || key.payload.length == 0)
                return null;

            let text: ReactNode = <></>;

            if (key.encoding == 'binary') {
                text = cullText(msg.keyBinHexPreview, 44);
            }
            else if (key.encoding == 'utf8WithControlChars') {
                text = highlightControlChars(key.payload);
            }
            else if (isPrimitive) {
                text = cullText(key.payload, 44);
            }
            else {
                // Only thing left is 'object'
                // Stuff like 'bigint', 'function', or 'symbol' would not have been deserialized
                const previewTags = this.props.previewFields().filter(t => t.searchInMessageValue);
                if (previewTags.length > 0) {
                    const tags = getPreviewTags(key.payload, previewTags);
                    text = <span className="cellDiv fade" style={{ fontSize: '95%' }}>
                        <div className={'previewTags previewTags-' + uiState.topicSettings.previewDisplayMode}>
                            {tags.map((t, i) => <React.Fragment key={i}>{t}</React.Fragment>)}
                        </div>
                    </span>;
                    return text;
                }
                // Normal display (json, no filters). Just stringify the whole object
                text = cullText(JSON.stringify(key.payload), 44);
            }

            return <span className="cellDiv" style={{ minWidth: '10ch', width: 'auto', maxWidth: '45ch' }}>
                <code style={{ fontSize: '95%' }}>{text}</code>
            </span>;
        }
        catch (e) {
            return <span style={{ color: 'red' }}>Error in RenderPreview: {((e as Error).message ?? String(e))}</span>;
        }
    }
}


@observer
class StartOffsetDateTimePicker extends Component {

    constructor(p: any) {
        super(p);
        const searchParams = uiState.topicSettings.searchParams;
        // console.log('time picker 1', { setByUser: searchParams.startTimestampWasSetByUser, startTimestamp: searchParams.startTimestamp, format: new Date(searchParams.startTimestamp).toLocaleDateString() })
        if (!searchParams.startTimestampWasSetByUser) {
            // so far, the user did not change the startTimestamp, so we set it to 'now'
            searchParams.startTimestamp = new Date().getTime();
        }
        // console.log('time picker 2', { setByUser: searchParams.startTimestampWasSetByUser, startTimestamp: searchParams.startTimestamp, format: new Date(searchParams.startTimestamp).toLocaleDateString() })
    }

    render() {
        const searchParams = uiState.topicSettings.searchParams;
        // new Date().getTimezoneOffset()

        // startTimestamp is always in unixSeconds, so for display we might have to convert
        let format = 'DD.MM.YYYY HH:mm:ss';
        let current: moment.Moment | undefined = searchParams.startTimestamp <= 0 ? undefined : moment.utc(searchParams.startTimestamp);

        if (uiState.topicSettings.searchParametersLocalTimeMode) {
            current = current?.local();
            format += ' [(Local)]';
        } else {
            format += ' [(UTC)]';
        }

        return <DatePicker showTime={true} allowClear={false}
            renderExtraFooter={() => <DateTimePickerExtraFooter />}
            format={format}
            value={current}
            onChange={e => {
                // console.log('onChange', { value: e?.format() ?? 'null', isLocal: e?.isLocal(), unix: e?.valueOf() });
                searchParams.startTimestamp = e?.valueOf() ?? -1;
                searchParams.startTimestampWasSetByUser = true;
            }}
            onOk={e => {
                // console.log('onOk', { value: e.format(), isLocal: e.isLocal(), unix: e.valueOf() });
                searchParams.startTimestamp = e.valueOf();
            }}
        />;
    }
}

@observer
class DateTimePickerExtraFooter extends Component {
    render() {
        return <Radio.Group
            value={uiState.topicSettings.searchParametersLocalTimeMode ? 'local' : 'utc'}
            onChange={e => {
                // console.log("date mode changed", { newValue: e.target.value, isLocalMode: uiState.topicSettings.searchParametersLocalTimeMode });
                uiState.topicSettings.searchParametersLocalTimeMode = e.target.value == 'local';
            }}>
            <Radio value="local">Local</Radio>
            <Radio value="utc">UTC</Radio>
        </Radio.Group>;
    }
}


@observer
class MessagePreview extends Component<{ msg: TopicMessage, previewFields: () => PreviewTagV2[]; isCompactTopic: boolean }> {
    render() {
        const msg = this.props.msg;
        const value = msg.value;

        const isPrimitive =
            typeof value.payload === 'string' ||
            typeof value.payload === 'number' ||
            typeof value.payload === 'boolean';

        try {
            let text: ReactNode = <></>;



            if (value.isPayloadNull) {
                if (!this.props.isCompactTopic) {
                    return renderEmptyIcon('Value is null');
                }
                text = <><DeleteOutlined style={{ fontSize: 16, color: 'rgba(0,0,0, 0.35)', verticalAlign: 'text-bottom', marginRight: '4px', marginLeft: '1px' }} /><code>Tombstone</code></>;
            }
            else if (value.payload == null || value.payload.length == 0)
                return null;
            else if (msg.value.encoding == 'binary' || msg.value.encoding == 'utf8WithControlChars') {
                // If the original data was binary or had control characters, display as hex dump
                text = msg.valueBinHexPreview;
            }
            else if (isPrimitive) {
                // If we can show the value as a primitive, do so.
                text = value.payload;
            }
            else {
                // Only thing left is 'object'
                // Stuff like 'bigint', 'function', or 'symbol' would not have been deserialized
                const previewTags = this.props.previewFields().filter(t => t.searchInMessageValue);
                if (previewTags.length > 0) {
                    const tags = getPreviewTags(value.payload, previewTags);
                    text = <span className="cellDiv fade" style={{ fontSize: '95%' }}>
                        <div className={'previewTags previewTags-' + uiState.topicSettings.previewDisplayMode}>
                            {tags.map((t, i) => <React.Fragment key={i}>{t}</React.Fragment>)}
                        </div>
                    </span>;
                    return text;

                }
                else {
                    // Normal display (json, no filters). Just stringify the whole object
                    text = cullText(JSON.stringify(value.payload), 300);
                }
            }

            return <code><span className="cellDiv" style={{ fontSize: '95%' }}>{text}</span></code>;
        }
        catch (e) {
            return <span style={{ color: 'red' }}>Error in RenderPreview: {((e as Error).message ?? String(e))}</span>;
        }
    }
}


function renderExpandedMessage(msg: TopicMessage, shouldExpand?: ((x: CollapsedFieldProps) => boolean)) {
    return <div className="expandedMessage">
        <MessageMetaData msg={msg} />

        {/* .ant-tabs-nav { width: ??; } */}
        <RpTabs
            size="lg"
            defaultIndex={1}
            items={[
                {
                    key: 'key',
                    name: <Box minWidth="6rem">Key</Box>,
                    isDisabled: msg.key == null || msg.key.size == 0,
                    component: renderPayload(msg.key, shouldExpand)
                },
                {
                    key: 'value',
                    name: <Box minWidth="6rem">Value</Box>,
                    component: renderPayload(msg.value, shouldExpand)
                },
                {
                    key: 'headers',
                    name: <Box minWidth="6rem">Headers</Box>,
                    isDisabled: msg.headers.length == 0,
                    component: <MessageHeaders msg={msg} />
                },
            ]}
        />
    </div>;
}

function renderPayload(payload: Payload, shouldExpand?: ((x: CollapsedFieldProps) => boolean)) {
    try {
        if (payload === null || payload === undefined || payload.payload === null || payload.payload === undefined)
            return <code>null</code>;

        const val = payload.payload;
        const isPrimitive =
            typeof val === 'string' ||
            typeof val === 'number' ||
            typeof val === 'boolean';

        const shouldCollapse = shouldExpand ? shouldExpand : false;

        if (payload.encoding == 'binary') {
            const mode = 'ascii' as ('ascii' | 'raw' | 'hex');
            if (mode == 'raw') {
                return <code style={{ fontSize: '.85em', lineHeight: '1em', whiteSpace: 'normal' }}>{val}</code>;
            }
            else if (mode == 'hex') {
                const str = String(val);
                let hex = '';
                for (let i = 0; i < str.length; i++) {
                    let n = str.charCodeAt(i).toString(16);
                    if (n.length == 1) n = '0' + n;
                    hex += n + ' ';
                }

                return <code style={{ fontSize: '.85em', lineHeight: '1em', whiteSpace: 'normal' }}>{hex}</code>;
            }
            else {
                const str = String(val);
                let result = '';
                const isPrintable = /[\x20-\x7E]/;
                for (let i = 0; i < str.length; i++) {
                    let ch = String.fromCharCode(str.charCodeAt(i)); // str.charAt(i);
                    ch = isPrintable.test(ch) ? ch : '. ';
                    result += ch + ' ';
                }

                return <code style={{ fontSize: '.85em', lineHeight: '1em', whiteSpace: 'normal' }}>{result}</code>;
            }
        }

        // Decode payload from base64 and render control characters as code highlighted text, such as
        // `NUL`, `ACK` etc.
        if (payload.encoding == 'utf8WithControlChars') {
            const elements = highlightControlChars(val);

            return <div className="codeBox">{elements}</div>;
        }

        if (isPrimitive) {
            return <div className="codeBox">{String(val)}</div>;
        }

        return <KowlJsonView src={val} shouldCollapse={shouldCollapse} />;
    }
    catch (e) {
        return <span style={{ color: 'red' }}>Error in RenderExpandedMessage: {((e as Error).message ?? String(e))}</span>;
    }
}

function highlightControlChars(str: string, maxLength?: number): JSX.Element[] {
    const elements: JSX.Element[] = [];
    // To reduce the number of JSX elements we try to append normal chars to a single string
    // until we hit a control character.
    let sequentialChars = '';
    let numChars = 0;

    for (const char of str) {
        const code = char.charCodeAt(0);
        if (code < 32) {
            if (sequentialChars.length > 0) {
                elements.push(<>{sequentialChars}</>)
                sequentialChars = ''
            }
            elements.push(<span className="controlChar">{getControlCharacterName(code)}</span>)
        } else {
            sequentialChars += char;
        }

        if (maxLength != undefined) {
            numChars++;
            if (numChars >= maxLength)
                break;
        }
    }

    if (sequentialChars.length > 0)
        elements.push(<>{sequentialChars}</>);

    return elements;
}

function getControlCharacterName(code: number): string {
    switch (code) {
        case 0: return 'NUL';
        case 1: return 'SOH';
        case 2: return 'STX';
        case 3: return 'ETX';
        case 4: return 'EOT';
        case 5: return 'ENQ';
        case 6: return 'ACK';
        case 7: return 'BEL';
        case 8: return 'BS';
        case 9: return 'HT';
        case 10: return 'LF';
        case 11: return 'VT';
        case 12: return 'FF';
        case 13: return 'CR';
        case 14: return 'SO';
        case 15: return 'SI';
        case 16: return 'DLE';
        case 17: return 'DC1';
        case 18: return 'DC2';
        case 19: return 'DC3';
        case 20: return 'DC4';
        case 21: return 'NAK';
        case 22: return 'SYN';
        case 23: return 'ETB';
        case 24: return 'CAN';
        case 25: return 'EM';
        case 26: return 'SUB';
        case 27: return 'ESC';
        case 28: return 'FS';
        case 29: return 'GS';
        case 30: return 'RS';
        case 31: return 'US';
        default: return '';
    }
};

const MessageMetaData = observer((props: { msg: TopicMessage; }) => {
    const msg = props.msg;
    const data: { [k: string]: any } = {
        'Key': msg.key.isPayloadNull ? 'Null' : `${titleCase(msg.key.encoding)} (${prettyBytes(msg.key.size)})`,
        'Value': msg.value.isPayloadNull ? 'Null' : `${titleCase(msg.value.encoding)} (${msg.value.schemaId > 0 ? `${msg.value.schemaId} / ` : ''}${prettyBytes(msg.value.size)})`,
        'Headers': msg.headers.length > 0 ? `${msg.headers.length}` : 'No headers set',
        'Compression': msg.compression,
        'Transactional': msg.isTransactional ? 'true' : 'false',
        // "Producer ID": "(msg.producerId)",
    };

    if (msg.value.schemaId) {
        data['Schema'] = <MessageSchema schemaId={msg.value.schemaId} />
    }

    return <div style={{ display: 'flex', flexWrap: 'wrap', fontSize: '0.75rem', gap: '1em 3em', color: 'rgba(0, 0, 0, 0.8)', margin: '1em 0em 1.5em .3em' }}>
        {Object.entries(data).map(([k, v]) => <React.Fragment key={k}>
            <div style={{ display: 'flex', rowGap: '.4em', flexDirection: 'column', fontFamily: 'Open Sans' }}>
                <div style={{ fontWeight: 600 }}>{k}</div>
                <div style={{ color: 'rgba(0, 0, 0, 0.6)', }}>{v}</div>
            </div>
        </React.Fragment>)}
    </div>;
});

const MessageSchema = observer((p: { schemaId: number }) => {

    const subjects = api.schemaUsagesById.get(p.schemaId);
    if (!subjects || subjects.length == 0) {
        api.refreshSchemaUsagesById(p.schemaId);
        return <>
            ID {p.schemaId} (unknown subject)
        </>;
    }

    const s = subjects[0];
    return <>
        <Link as={ReactRouterLink} to={`/schema-registry/subjects/${encodeURIComponent(s.subject)}?version=${s.version}`}>
            {s.subject} (version {s.version})
        </Link>
    </>
});

const MessageHeaders = observer((props: { msg: TopicMessage; }) => {
    return <div className="messageHeaders">
        <div>
            <DataTable<{key: string, value: Payload}>
                data={props.msg.headers}
                columns={[
                    {
                        size: 200, header: 'Key', accessorKey: 'key',
                        cell: ({row: {original: {key: headerKey}}}) => <span className="cellDiv" style={{ width: 'auto' }}>
                            {headerKey
                                ? <Ellipsis>{toSafeString(headerKey)}</Ellipsis>
                                : renderEmptyIcon('Empty Key')}
                        </span>
                    },
                    {
                        size: Infinity, header: 'Value', accessorKey: 'value',
                        cell: ({row: {original: {value: headerValue}}}) => {
                            if (typeof headerValue.payload === 'undefined') return renderEmptyIcon('"undefined"');
                            if (headerValue.payload === null) return renderEmptyIcon('"null"');
                            if (typeof headerValue.payload === 'number') return <span>{String(headerValue.payload)}</span>;

                            if (typeof headerValue.payload === 'string')
                                return <span className="cellDiv">{headerValue.payload}</span>;

                            // object
                            return <span className="cellDiv">{toSafeString(headerValue.payload)}</span>;
                        },
                    },
                    {
                        size: 120, header: 'Encoding', accessorKey: 'value',
                        cell: ({row: {original: {value: payload}}}) => <span className="nowrap">{payload.encoding}</span>
                    },
                ]}
                subComponent={({row: {original: header}}) => {
                    return typeof header.value?.payload !== 'object'
                        ? <div className="codeBox" style={{ margin: '0', width: '100%' }}>{toSafeString(header.value.payload)}</div>
                        : <KowlJsonView src={header.value.payload as object} style={{ margin: '2em 0' }} />
                }}
            />
        </div>
    </div>;
});


const ColumnSettings: FC<{ getShowDialog: () => boolean; setShowDialog: (val: boolean) => void }> = observer(({ getShowDialog, setShowDialog }) =>
(
    <Modal isOpen={getShowDialog()} onClose={() => {
        setShowDialog(false);
    }}>
        <ModalOverlay />
        <ModalContent minW="4xl">
            <ModalHeader>
                Column Settings
            </ModalHeader>
            <ModalCloseButton />
            <ModalBody>
                <Text my={4}>
                    Click on the column field on the text field and/or <b>x</b> on to remove it.<br/>
                </Text>
                <Box py={6} px={4} bg="rgba(200, 205, 210, 0.16)" borderRadius="4px">
                    <ColumnOptions tags={uiState.topicSettings.previewColumnFields} />
                </Box>
                <Box mt="1em">
                    <Text mb={2}>More Settings</Text>
                    <Box>
                        <OptionGroup<TimestampDisplayFormat>
                            label="Timestamp"
                            options={{
                                'Local DateTime': 'default',
                                'Unix DateTime': 'unixTimestamp',
                                'Relative': 'relative',
                                'Local Date': 'onlyDate',
                                'Local Time': 'onlyTime',
                                'Unix Millis': 'unixMillis',
                            }}
                            value={uiState.topicSettings.previewTimestamps}
                            onChange={e => uiState.topicSettings.previewTimestamps = e}
                        />
                    </Box>
                </Box>
            </ModalBody>
            <ModalFooter gap={2}>
                <Button onClick={() => {
                    setShowDialog(false)
                }} colorScheme="red">Close</Button>
            </ModalFooter>
        </ModalContent>
    </Modal>
));


@observer
class ColumnOptions extends Component<{ tags: ColumnList[]; }> {

    defaultColumnList: ColumnList[] = [
        { title: 'Offset', dataIndex: 'offset' },
        { title: 'Partition', dataIndex: 'partitionID' },
        { title: 'Timestamp', dataIndex: 'timestamp' },
        { title: 'Key', dataIndex: 'key' },
        // { title: 'Headers', dataIndex: 'headers' },
        { title: 'Value', dataIndex: 'value' },
        { title: 'Size', dataIndex: 'size' }, // size of the whole message is not available (bc it was a bad guess), might be added back later
    ];

    render() {
        const value = uiState.topicSettings.previewColumnFields.map(column => ({
            label: column.title,
            value: column.dataIndex
        }));

        return (
            <Select<ColumnList['dataIndex']>
                isMulti
                options={this.defaultColumnList.map((column: ColumnList) => ({
                    label: column.title,
                    value: column.dataIndex,
                }))}
                defaultValue={value}
                value={value}
                // @ts-ignore
                onChange={this.handleColumnListChange}
            />
        )
    }

    handleColumnListChange = (newValue: Array<{value: string}>) => {
        const values: string[] = newValue.map(({value}) => value)
        if (!values.length) {
            uiState.topicSettings.previewColumnFields = [];
        } else {
            const columnsSelected = values
                .map(value => this.defaultColumnList.find(columnList => columnList.dataIndex === value))
                .filter(columnList => !!columnList) as ColumnList[];
            uiState.topicSettings.previewColumnFields = columnsSelected;
        }
    };
}

const makeHelpEntry = (title: string, content: ReactNode, popTitle?: string): ReactNode => (
    <Popover key={title} trigger="click" hideCloseButton title={popTitle} content={<Box maxW="600px">{content}</Box>} size="auto">
        <Button variant="link" size="small" style={{ fontSize: '1.2em' }}>
            {title}
        </Button>
    </Popover>
);

// TODO Explain:
// - multiple filters are combined with &&
// - 'return' is optional if you only have an expression! as is ';'
// - more examples for 'value', along with 'find(...)'
const helpEntries = [
    makeHelpEntry('Basics', <ul style={{ margin: 0, paddingInlineStart: '15px' }}>
        <li>The filter code is a javascript function body (click 'parameters' to see what arguments are available)</li>
        <li>Return true to allow a message, return false to discard the message.</li>
        <li>You can omit the 'return' keyword if your filter is just an 'expression'</li>
        <li>If you have multiple active filters, they're combined with 'and'. Meaning that ALL filters a message is tested on must return true for it to be passed to the frontend.</li>
        <li>The context is re-used between messages, but every partition has its own context</li>
    </ul>),
    makeHelpEntry('Parameters', <ul style={{ margin: 0, paddingInlineStart: '15px' }}>
        <li><span className="codeBox">offset</span> (number)</li>
        <li><span className="codeBox">partitionID</span> (number)</li>
        <li><span className="codeBox">key</span> (string)</li>
        <li><span className="codeBox">value</span> (object)</li>
        <li><span className="codeBox">headers</span> (object)</li>
    </ul>),
    makeHelpEntry('Examples', <ul style={{ margin: 0, paddingInlineStart: '15px' }}>
        <li style={{ margin: '1em 0' }}><span className="codeBox">offset &gt; 10000</span></li>
        <li style={{ margin: '1em 0' }}><span className="codeBox">value != null</span> Skips tombstone messages</li>
        <li style={{ margin: '1em 0' }}><span className="codeBox">if (key == 'example') return true</span></li>
        <li style={{ margin: '1em 0' }}><span className="codeBox">headers.myVersionHeader &amp;&amp; (headers.myVersionHeader &gt;&eq; 2)</span> Only messages that have a header entry like {'{key: "myVersionHeader", "value:" 12345}'}</li>
        <li style={{ margin: '1em 0' }}><span className="codeBox">return (partitionID == 2) &amp;&amp; (value.someProperty == 'test-value')</span></li>
        <li style={{ margin: '1em 0' }}><div style={{ border: '1px solid #ccc', borderRadius: '4px' }}><img src={filterExample1} alt="Filter Example 1" loading="lazy" /></div></li>
        <li style={{ margin: '1em 0' }}><div style={{ border: '1px solid #ccc', borderRadius: '4px' }}><img src={filterExample2} alt="Filter Example 2" loading="lazy" /></div></li>
    </ul>),
].genericJoin((_last, _cur, curIndex) => <div key={'separator_' + curIndex} style={{ display: 'inline', borderLeft: '1px solid #0003' }} />);

@observer
class MessageSearchFilterBar extends Component {
    /*
    todo:
        - does a click outside of the editor mean "ok" or "cancel"?
            - maybe don't allow closing by clicking outside?
            - ok: so we can make quick changes
        - maybe submit the code live, show syntax errors below
        - maybe havee a button that runs the code against the newest message?
     */

    @observable currentFilter: FilterEntry | null = null;
    currentFilterBackup: string | null = null; // json of 'currentFilter'
    currentIsNew = false; // true: 'onCancel' must remove the filter again

    @observable hasChanges = false; // used by editor; shows "revert changes" when true

    constructor(p: any) {
        super(p);
        makeObservable(this);
    }

    render() {
        const settings = uiState.topicSettings.searchParams;

        return <div className={styles.filterbar}>


            <div className={styles.filters}>
                {/* Existing Tags List  */}
                {settings.filters?.map(e =>
                    <Tag
                        style={{ userSelect: 'none' }}
                        className={e.isActive ? 'filterTag' : 'filterTag filterTagDisabled'}
                        key={e.id}
                    >
                        <SettingOutlined
                            className="settingIconFilter"
                            onClick={() => {
                                this.currentIsNew = false;
                                this.currentFilterBackup = toJson(e);
                                this.currentFilter = e;
                                this.hasChanges = false;
                            }}
                        />
                        <TagLabel onClick={() => e.isActive = !e.isActive}
                            mx="2"
                            height="100%"
                            display="inline-flex"
                            alignItems="center"
                            border="0px solid hsl(0 0% 85% / 1)"
                            borderWidth="0px 1px"
                            px="6px"
                            textDecoration={e.isActive ? '' : 'line-through'}
                        >
                            {e.name ? e.name : (e.code ? e.code : 'New Filter')}
                        </TagLabel>
                        <TagCloseButton onClick={() => settings.filters.remove(e)} m="0" px="1" opacity={1} />
                    </Tag>
                )}

                {/* Add Filter Button */}
                <Tag onClick={() => transaction(() => {
                    this.currentIsNew = true;
                    this.currentFilterBackup = null;
                    this.currentFilter = new FilterEntry();
                    this.hasChanges = false;
                    settings.filters.push(this.currentFilter);
                })}>
                    <span style={{ cursor: 'pointer' }}>
                        <PlusIcon size="small" />
                    </span>
                    {/* <span>New Filter</span> */}
                </Tag>
            </div>

            {api.messageSearchPhase === null || api.messageSearchPhase === 'Done'
                ? (
                    <div className={styles.metaSection}>
                        <span><DownloadOutlined className={styles.bytesIcon} /> {prettyBytes(api.messagesBytesConsumed)}</span>
                        <span className={styles.time}><ClockCircleOutlined className={styles.timeIcon} /> {api.messagesElapsedMs ? prettyMilliseconds(api.messagesElapsedMs) : ''}</span>
                    </div>
                )
                : (
                    <div className={`${styles.metaSection} ${styles.isLoading}`}>
                        <span className={`spinner ${styles.spinner}`} />
                        <span className={`pulsating ${styles.spinnerText}`}>Fetching data...</span>
                    </div>
                )
            }


            <Modal isOpen={this.currentFilter !== null} onClose={() => this.currentFilter = null}>
                <ModalOverlay />
                <ModalContent minW="4xl">
                    <ModalHeader>
                        Edit Filter
                    </ModalHeader>
                    <ModalBody>
                        {this.currentFilter && <Flex gap={4} flexDirection="column">
                            <Label text="Display Name">
                                <Input
                                    style={{ padding: '2px 8px' }}
                                    value={this.currentFilter!.name}
                                    onChange={e => {
                                        this.currentFilter!.name = e.target.value;
                                        this.hasChanges = true;
                                    }}
                                    placeholder="will be shown instead of the code"
                                    size="small" />
                            </Label>

                            {/* Code Box */}
                            <Label text="Filter Code">
                                <FilterEditor
                                    value={this.currentFilter!.code}
                                    onValueChange={(code, transpiled) => {
                                        this.currentFilter!.code = code;
                                        this.currentFilter!.transpiledCode = transpiled;
                                        this.hasChanges = true;
                                    }}
                                />
                            </Label>

                            {/* Help Bar */}
                            <Text fontSize="sm" color="gray.700" fontWeight={300}>Help: {helpEntries}</Text>

                        </Flex>}
                    </ModalBody>
                    <ModalFooter>
                        <Box display="flex" gap={4} alignItems="center" justifyContent="flex-end">
                            <Text fontSize="xs" color="gray.500">
                                Changes are saved automatically
                            </Text>
                            {this.hasChanges && <Button variant="outline" colorScheme="red" onClick={() => this.revertChanges()}>Revert Changes</Button>}
                            <Button onClick={() => this.currentFilter = null}>Close</Button>
                        </Box>
                    </ModalFooter>
                </ModalContent>
            </Modal>
        </div>;
    }

    revertChanges() {
        if (this.currentFilter && this.currentFilterBackup) {
            const restored = JSON.parse(this.currentFilterBackup);
            if (restored)
                Object.assign(this.currentFilter, restored);
            this.hasChanges = false;
        }
    }
}

function renderEmptyIcon(tooltipText?: string) {
    if (!tooltipText) tooltipText = 'Empty';
    return (
        <Tooltip label={tooltipText} openDelay={1} placement="top" hasArrow>
            <span style={{ opacity: 0.66, marginLeft: '2px' }}>
                <SkipIcon />
            </span>
        </Tooltip>
    );
}

function hasDeleteRecordsPrivilege(allowedActions: Array<TopicAction>) {
    return allowedActions.includes('deleteTopicRecords') || allowedActions.includes('all');
}

function DeleteRecordsMenuItem(key: string, isCompacted: boolean, allowedActions: Array<TopicAction>, onClick: () => void) {
    const isEnabled = !isCompacted && hasDeleteRecordsPrivilege(allowedActions) && isSupported(Feature.DeleteRecords);

    let errorText: string | undefined;
    if (isCompacted) errorText = 'Records on Topics with the \'compact\' cleanup policy cannot be deleted.';
    else if (!hasDeleteRecordsPrivilege(allowedActions)) errorText = 'You\'re not permitted to delete records on this topic.';
    else if (!isSupported(Feature.DeleteRecords)) errorText = 'The cluster doesn\'t support deleting records.';

    let content: JSX.Element | string = 'Delete Records';
    if (errorText)
        content = (
            <Tooltip label={errorText} placement="top" hasArrow>
                {content}
            </Tooltip>
        );

    return (
        <MenuItem key={key} isDisabled={!isEnabled} onClick={onClick}>
            {content}
        </MenuItem>
    );
}

function createPublishRecordsModal(parent: TopicMessageView) {
    return createAutoModal({
        modalProps: {
            title: 'Produce Message',
            style: { width: '80%', minWidth: '690px', maxWidth: '1000px' },
            centered: true,

            okText: 'Publish',

            closable: false,
            keyboard: false,
            maskClosable: false,
        },
        onCreate: (showArg: { topicName: string; }) => {
            return observable({
                topics: [showArg.topicName],
                partition: -1, // -1 = auto
                compressionType: CompressionType.Uncompressed,
                encodingType: uiState.topicSettings.produceRecordEncoding || 'json',

                key: '',
                value: '',
                headers: [{ key: '', value: '' }],
            } as PublishMessageModalProps['state']);
        },
        isOkEnabled: s => s.topics.length >= 1,
        onOk: async state => {

            if (state.encodingType === 'json')
                // try parsing just to make sure its actually json
                JSON.parse(state.value);

            const convert: { [key in EncodingType]: (x: string) => string | null } = {
                'none': () => null,
                'base64': x => x.trim(),
                'json': x => encodeBase64(x.trim()),
                'utf8': x => encodeBase64(x),
            };
            const value = convert[state.encodingType](state.value);

            const record: PublishRecord = {
                headers: state.headers.filter(h => h.key && h.value).map(h => ({ key: h.key, value: encodeBase64(h.value) })),
                key: encodeBase64(state.key),
                partitionId: state.partition,
                value: value,
            };

            const result = await api.publishRecords({
                compressionType: compressionTypeToNum(state.compressionType),
                records: [record],
                topicNames: state.topics,
                useTransactions: false,
            });


            const errors = [
                result.error,
                ...result.records.filter(x => x.error).map(r => `Topic "${r.topicName}": \n${r.error}`)
            ].filterFalsy();

            if (errors.length)
                throw new Error(errors.join('\n\n'));

            if (result.records.length == 1)
                return <>Record published on partition <span className="codeBox">{result.records[0].partitionId}</span> with offset <span className="codeBox">{result.records[0].offset}</span></>
            return <>{result.records.length} records published successfully</>;

        },
        onSuccess: (state) => {
            uiState.topicSettings.produceRecordEncoding = state.encodingType;
            parent.props.refreshTopicData(true);
            parent.searchFunc('auto');
        },
        content: (state) => <PublishMessagesModalContent state={state} />,
    })

}
<|MERGE_RESOLUTION|>--- conflicted
+++ resolved
@@ -424,22 +424,11 @@
         const tsFormat = uiState.topicSettings.previewTimestamps;
         const hasKeyTags = uiState.topicSettings.previewTags.count(x => x.isActive && x.searchInMessageKey) > 0;
 
-<<<<<<< HEAD
         const dataTableColumns: Record<string, ColumnDef<TopicMessage>> = {
             offset: {
                 header: 'Offset',
                 accessorKey: 'offset',
                 cell: ({row: {original: {offset}}}) => numberToThousandsString(offset)
-=======
-        const columns: ColumnProps<TopicMessage>[] = [
-            { width: 1, title: 'Offset', dataIndex: 'offset', sorter: sortField('offset'), defaultSortOrder: 'descend', render: (t: number) => numberToThousandsString(t) },
-            { width: 1, title: 'Partition', dataIndex: 'partitionID', sorter: sortField('partitionID'), },
-            { width: 1, title: 'Timestamp', dataIndex: 'timestamp', sorter: sortField('timestamp'), render: (t: number) => <TimestampDisplay unixEpochMillisecond={t} format={tsFormat} /> },
-            {
-                width: hasKeyTags ? '30%' : 1, title: 'Key', dataIndex: 'key',
-                render: (_, r) => <MessageKeyPreview msg={r} previewFields={() => this.activePreviewTags} />,
-                sorter: this.keySorter
->>>>>>> 6aea8899
             },
             partitionID: {
                 header: 'Partition',
@@ -448,7 +437,7 @@
             timestamp: {
                 header: 'Timestamp',
                 accessorKey: 'timestamp',
-                cell: ({row: {original: {timestamp}}}) => <TimestampDisplay unixEpochSecond={timestamp} format={tsFormat}/>,
+                cell: ({row: {original: {timestamp}}}) => <TimestampDisplay unixEpochMillisecond={timestamp} format={tsFormat}/>,
             },
             key: {
                 header: 'Key',
