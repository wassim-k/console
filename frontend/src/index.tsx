--- conflicted
+++ resolved
@@ -9,21 +9,11 @@
 
 import "antd/dist/antd.css";
 import "./index.css";
-<<<<<<< HEAD
-=======
 import 'mobx-react-lite/batchingForReactDom'
->>>>>>> c9b59ff7
 
 import App from "./components/App";
 import { appGlobal } from "./state/appGlobal";
 
-<<<<<<< HEAD
-// True for 'KafkaOwl Business'
-// Enables the top bar and its features: cluster select, login
-export const isBusinessVersion = process?.env?.REACT_APP_BUSINESS ?? false;
-
-=======
->>>>>>> c9b59ff7
 const HistorySetter = withRouter((p: RouteComponentProps) => {
   appGlobal.history = p.history;
   return <></>;
