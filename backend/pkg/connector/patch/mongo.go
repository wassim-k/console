// Copyright 2023 Redpanda Data, Inc.
//
// Use of this software is governed by the Business Source License
// included in the file licenses/BSL.md
//
// As of the Change Date specified in that file, in accordance with
// the Business Source License, use of this software will be governed
// by the Apache License, Version 2.0

package patch

import (
	"regexp"
	"strings"

	"github.com/redpanda-data/console/backend/pkg/connector/model"
	"github.com/redpanda-data/console/backend/pkg/random"
)

// ConfigPatchMongoDB is a config patch that includes changes that shall be applied to the
// MongoDB connectors.
type ConfigPatchMongoDB struct {
	ConfigurationKeySelector IncludeExcludeSelector
	ConnectorClassSelector   IncludeExcludeSelector
}

var _ ConfigPatch = (*ConfigPatchMongoDB)(nil)

const (
	mongoClassSelectorRegexp = `com.mongodb.kafka.connect.Mongo(Source|Sink)Connector`
)

// NewConfigPatchMongoDB returns a new Patch for the MongoDB connectors.
func NewConfigPatchMongoDB() *ConfigPatchMongoDB {
	return &ConfigPatchMongoDB{
		ConfigurationKeySelector: IncludeExcludeSelector{
			Include: regexp.MustCompile(`.*`),
			Exclude: nil,
		},
		ConnectorClassSelector: IncludeExcludeSelector{
			Include: regexp.MustCompile(mongoClassSelectorRegexp),
			Exclude: nil,
		},
	}
}

// IsMatch implements the ConfigPatch.IsMatch interface.
func (c *ConfigPatchMongoDB) IsMatch(configKey, connectorClass string) bool {
	return c.ConfigurationKeySelector.IsMatch(configKey) && c.ConnectorClassSelector.IsMatch(connectorClass)
}

// PatchDefinition implements the ConfigPatch.PatchDefinition interface.
func (*ConfigPatchMongoDB) PatchDefinition(d model.ConfigDefinition, connectorClass string) model.ConfigDefinition {
	// Patches for sink connector only
	if isSink(connectorClass) {
		switch d.Definition.Name {
		case "database":
			d.SetDisplayName("MongoDB database name").
				SetDocumentation("The name of an existing MongoDB database to store output files in")
		case "collection":
			d.SetDisplayName("Default MongoDB collection name")
		}
	}

	// Misc patches
	switch d.Definition.Name {
	case "connection.uri":
		d.SetDefaultValue("mongodb://").
			SetVisible(false).
			SetType(model.ConfigDefinitionTypePassword)
	case keyConverter, valueConverter:
		converterType, _, _ := strings.Cut(d.Definition.Name, ".")
		d.SetDefaultValue("org.apache.kafka.connect.storage.StringConverter")
		if strings.HasSuffix(connectorClass, "SourceConnector") {
			d.SetDocumentation("Format of the " + converterType + " in the Redpanda topic. Use AVRO or JSON for schematic output, STRING for plain JSON or BYTES for BSON")
		}
	case "output.schema.infer.value":
<<<<<<< HEAD
		d.SetDocumentation("Infer the schema for the value. Each Document will be processed in isolation, which may lead to multiple schema definitions for the data. Only applied when Kafka message value format is set to AVRO or JSON")
=======
		d.SetDocumentation("Infer the schema for the value. Each Document will be processed in isolation, which may lead to multiple schema definitions for the data. Only applied when Redpanda message value format is set to AVRO or JSON")
>>>>>>> 9d392510
	case "change.stream.full.document",
		"change.stream.full.document.before.change":
		d.SetComponentType(model.ComponentRadioGroup)
	case "startup.mode":
		d.AddRecommendedValueWithMetadata("latest", "LATEST").
			AddRecommendedValueWithMetadata("timestamp", "TIMESTAMP").
			AddRecommendedValueWithMetadata("copy_existing", "COPY_EXISTING").
			SetComponentType(model.ComponentRadioGroup).
			SetDefaultValue("latest")
	case "key.projection.type":
		d.AddRecommendedValueWithMetadata("none", "NONE").
			AddRecommendedValueWithMetadata("allowlist", "ALLOWLIST").
			AddRecommendedValueWithMetadata("blocklist", "BLOCKLIST").
			SetComponentType(model.ComponentRadioGroup).
			SetDefaultValue("none").
			SetDocumentation("The type of key projection to use, either: `AllowList` or `BlockList`")
	case "value.projection.type":
		d.AddRecommendedValueWithMetadata("none", "NONE").
			AddRecommendedValueWithMetadata("allowlist", "ALLOWLIST").
			AddRecommendedValueWithMetadata("blocklist", "BLOCKLIST").
			SetComponentType(model.ComponentRadioGroup).
			SetDefaultValue("none").
			SetDisplayName("The value projection type").
			SetDocumentation("The type of value projection to use, either: `AllowList` or `BlockList`")
	case "change.data.capture.handler":
		d.AddRecommendedValueWithMetadata("", "NONE").
			AddRecommendedValueWithMetadata("com.mongodb.kafka.connect.sink.cdc.mongodb.ChangeStreamHandler", "MongoDB").
			AddRecommendedValueWithMetadata("com.mongodb.kafka.connect.sink.cdc.debezium.mongodb.MongoDbHandler", "Debezium MongoDB").
			AddRecommendedValueWithMetadata("com.mongodb.kafka.connect.sink.cdc.debezium.rdbms.postgres.PostgresHandler", "Debezium Postgres").
			AddRecommendedValueWithMetadata("com.mongodb.kafka.connect.sink.cdc.debezium.rdbms.mysql.MysqlHandler", "Debezium MySQL").
			AddRecommendedValueWithMetadata("com.mongodb.kafka.connect.sink.cdc.qlik.rdbms.RdbmsHandler", "Qlik").
			SetComponentType(model.ComponentRadioGroup).
			SetDefaultValue("").
			SetDocumentation("The CDC handler to use for processing. MongoDB handler requires plain JSON or BSON format")
	case "mongo.errors.tolerance":
		d.AddRecommendedValueWithMetadata("none", "NONE").
			AddRecommendedValueWithMetadata("all", "ALL").
			SetComponentType(model.ComponentRadioGroup).
			SetDocumentation("Behavior for tolerating errors during connector operation. 'NONE' is the default value and signals that any error will result in an immediate connector task failure; 'ALL' changes the behavior to skip over problematic records")
	case name:
		d.SetDefaultValue("mongodb-" + extractType(connectorClass, mongoClassSelectorRegexp) + "-connector-" + strings.ToLower(random.String(4)))
	}

	patchImportance(d)

	return d
}

func patchImportance(d model.ConfigDefinition) {
	// Importance Patches
	switch d.Definition.Name {
	case "topic.prefix",
		"database",
		"collection",
		"startup.mode":
		d.SetImportance(model.ConfigDefinitionImportanceHigh)
	case "change.stream.full.document",
		"change.stream.full.document.before.change",
		"publish.full.document.only",
		"collation":
		d.SetImportance(model.ConfigDefinitionImportanceMedium)
	case "output.schema.key",
		"output.schema.value":
		d.SetImportance(model.ConfigDefinitionImportanceLow)
	}
}

func isSink(connectorClass string) bool {
	return extractType(connectorClass, mongoClassSelectorRegexp) == "sink"
}<|MERGE_RESOLUTION|>--- conflicted
+++ resolved
@@ -75,11 +75,7 @@
 			d.SetDocumentation("Format of the " + converterType + " in the Redpanda topic. Use AVRO or JSON for schematic output, STRING for plain JSON or BYTES for BSON")
 		}
 	case "output.schema.infer.value":
-<<<<<<< HEAD
-		d.SetDocumentation("Infer the schema for the value. Each Document will be processed in isolation, which may lead to multiple schema definitions for the data. Only applied when Kafka message value format is set to AVRO or JSON")
-=======
 		d.SetDocumentation("Infer the schema for the value. Each Document will be processed in isolation, which may lead to multiple schema definitions for the data. Only applied when Redpanda message value format is set to AVRO or JSON")
->>>>>>> 9d392510
 	case "change.stream.full.document",
 		"change.stream.full.document.before.change":
 		d.SetComponentType(model.ComponentRadioGroup)
